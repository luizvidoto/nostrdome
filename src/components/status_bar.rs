use iced::widget::{button, container, row, text, Space};
use iced::Subscription;
use iced::{alignment, Alignment, Command, Length};
use nostr_sdk::RelayStatus;

use crate::consts::NOSTRTALK_VERSION;
use crate::error::BackendClosed;
use crate::icon::signal_icon;
use crate::net::{self, BackEndConnection, BackendEvent};
use crate::style;
use crate::views::{GoToView, RouterCommand};
use crate::widget::Element;

#[derive(Debug, Clone)]
pub enum Message {
    GoToAbout,
    GoToNetwork,
    Tick,
}
pub struct StatusBar {
    relays_connected: usize,
}
impl StatusBar {
    pub fn new() -> Self {
        Self {
            relays_connected: 0,
        }
    }
    pub fn backend_event(
        &mut self,
        event: BackendEvent,
        _conn: &mut BackEndConnection,
    ) -> Command<Message> {
<<<<<<< HEAD
        if let BackendEvent::GotRelayStatusList(list) = event {
            self.relays_connected = list
                .iter()
                .filter(|(_url, status)| status.is_connected())
                .count();
=======
        match event {
            BackendEvent::GotRelayStatusList(list) => {
                self.relays_connected = list
                    .iter()
                    .filter(|(_url, status)| status == &RelayStatus::Connected)
                    .count();
            }
            _ => (),
>>>>>>> 8bc63a11
        }
        Command::none()
    }
    pub fn update(
        &mut self,
        message: Message,
        conn: &mut BackEndConnection,
    ) -> Result<RouterCommand<Message>, BackendClosed> {
        let mut command = RouterCommand::new();
        match message {
            Message::GoToAbout => command.change_route(GoToView::About),
            Message::GoToNetwork => command.change_route(GoToView::Network),
            Message::Tick => {
                conn.send(net::ToBackend::GetRelayStatusList)?;
            }
        }
        Ok(command)
    }
    pub fn subscription(&self) -> Subscription<Message> {
        iced::time::every(std::time::Duration::from_millis(TICK_INTERVAL_MILLIS))
            .map(|_| Message::Tick)
    }
    pub fn view(&self) -> Element<'static, Message> {
        let about = button(text(format!("NostrTalk v{}", NOSTRTALK_VERSION)).size(18))
            .padding([0, 2])
            .height(Length::Fill)
            .on_press(Message::GoToAbout)
            .style(style::Button::StatusBarButton);
        let signal = button(
            row![text(self.relays_connected).size(18), signal_icon().size(12),]
                .align_items(Alignment::Center),
        )
        .height(Length::Fill)
        .padding([0, 2])
        .on_press(Message::GoToNetwork)
        .style(style::Button::StatusBarButton);

        container(
            row![about, Space::with_width(Length::Fill), signal].align_items(Alignment::Center),
        )
        .padding(0)
        .align_x(alignment::Horizontal::Right)
        .align_y(alignment::Vertical::Bottom)
        .height(Length::Fixed(STATUS_BAR_HEIGHT))
        .width(Length::Fill)
        .style(style::Container::StatusBar)
        .into()
    }
}

pub const STATUS_BAR_HEIGHT: f32 = 20.0;
const TICK_INTERVAL_MILLIS: u64 = 500;<|MERGE_RESOLUTION|>--- conflicted
+++ resolved
@@ -31,22 +31,11 @@
         event: BackendEvent,
         _conn: &mut BackEndConnection,
     ) -> Command<Message> {
-<<<<<<< HEAD
         if let BackendEvent::GotRelayStatusList(list) = event {
             self.relays_connected = list
                 .iter()
                 .filter(|(_url, status)| status.is_connected())
                 .count();
-=======
-        match event {
-            BackendEvent::GotRelayStatusList(list) => {
-                self.relays_connected = list
-                    .iter()
-                    .filter(|(_url, status)| status == &RelayStatus::Connected)
-                    .count();
-            }
-            _ => (),
->>>>>>> 8bc63a11
         }
         Command::none()
     }
